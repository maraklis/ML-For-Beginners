# Cuisine classifiers 1

In this lesson, you will use the dataset you saved from the last lesson full of balanced, clean data all about cuisines.

You will use this dataset with a variety of classifiers to _predict a given national cuisine based on a group of ingredients_. While doing so, you'll learn more about some of the ways that algorithms can be leveraged for classification tasks.

## [Pre-lecture quiz](https://jolly-sea-0a877260f.azurestaticapps.net/quiz/21/)
# Preparation

Assuming you completed [Lesson 1](../1-Introduction/README.md), make sure that a _cleaned_cuisines.csv_ file exists in the root `/data` folder for these four lessons.

## Exercise - predict a national cuisine

1. Working in this lesson's _notebook.ipynb_ folder, import that file along with the Pandas library:

    ```python
    import pandas as pd
<<<<<<< HEAD
    cuisines_df = pd.read_csv("../data/cleaned_cuisine.csv")
=======
    cuisines_df = pd.read_csv("../../data/cleaned_cuisines.csv")
>>>>>>> 60526b02
    cuisines_df.head()
    ```

    The data looks like this:

|     | Unnamed: 0 | cuisine | almond | angelica | anise | anise_seed | apple | apple_brandy | apricot | armagnac | ... | whiskey | white_bread | white_wine | whole_grain_wheat_flour | wine | wood | yam | yeast | yogurt | zucchini |
| --- | ---------- | ------- | ------ | -------- | ----- | ---------- | ----- | ------------ | ------- | -------- | --- | ------- | ----------- | ---------- | ----------------------- | ---- | ---- | --- | ----- | ------ | -------- |
| 0   | 0          | indian  | 0      | 0        | 0     | 0          | 0     | 0            | 0       | 0        | ... | 0       | 0           | 0          | 0                       | 0    | 0    | 0   | 0     | 0      | 0        |
| 1   | 1          | indian  | 1      | 0        | 0     | 0          | 0     | 0            | 0       | 0        | ... | 0       | 0           | 0          | 0                       | 0    | 0    | 0   | 0     | 0      | 0        |
| 2   | 2          | indian  | 0      | 0        | 0     | 0          | 0     | 0            | 0       | 0        | ... | 0       | 0           | 0          | 0                       | 0    | 0    | 0   | 0     | 0      | 0        |
| 3   | 3          | indian  | 0      | 0        | 0     | 0          | 0     | 0            | 0       | 0        | ... | 0       | 0           | 0          | 0                       | 0    | 0    | 0   | 0     | 0      | 0        |
| 4   | 4          | indian  | 0      | 0        | 0     | 0          | 0     | 0            | 0       | 0        | ... | 0       | 0           | 0          | 0                       | 0    | 0    | 0   | 0     | 1      | 0        |
  

1. Now, import several more libraries:

    ```python
    from sklearn.linear_model import LogisticRegression
    from sklearn.model_selection import train_test_split, cross_val_score
    from sklearn.metrics import accuracy_score,precision_score,confusion_matrix,classification_report, precision_recall_curve
    from sklearn.svm import SVC
    import numpy as np
    ```

1. Divide the X and y coordinates into two dataframes for training. `cuisine` can be the labels dataframe:

    ```python
    cuisines_label_df = cuisines_df['cuisine']
    cuisines_label_df.head()
    ```

    It will look like this:

    ```output
    0    indian
    1    indian
    2    indian
    3    indian
    4    indian
    Name: cuisine, dtype: object
    ```

1. Drop that `Unnamed: 0` column and the `cuisine` column, calling `drop()`. Save the rest of the data as trainable features:

    ```python
    cuisines_feature_df = cuisines_df.drop(['Unnamed: 0', 'cuisine'], axis=1)
    cuisines_feature_df.head()
    ```

    Your features look like this:

| | almond | angelica | anise | anise_seed | apple | apple_brandy | apricot | armagnac | artemisia | artichoke |  ... | whiskey | white_bread | white_wine | whole_grain_wheat_flour | wine | wood |  yam | yeast | yogurt | zucchini |
| -----: | -------: | ----: | ---------: | ----: | -----------: | ------: | -------: | --------: | --------: | ---: | ------: | ----------: | ---------: | ----------------------: | ---: | ---: | ---: | ----: | -----: | -------: | -----: |
|      0 |        0 |     0 |          0 |     0 |            0 |       0 |        0 |         0 |         0 |    0 |     ... |           0 |          0 |                       0 |    0 |    0 |    0 |     0 |      0 |        0 | 0   | 0 |
|      1 |        1 |     0 |          0 |     0 |            0 |       0 |        0 |         0 |         0 |    0 |     ... |           0 |          0 |                       0 |    0 |    0 |    0 |     0 |      0 |        0 | 0   | 0 |
|      2 |        0 |     0 |          0 |     0 |            0 |       0 |        0 |         0 |         0 |    0 |     ... |           0 |          0 |                       0 |    0 |    0 |    0 |     0 |      0 |        0 | 0   | 0 |
|      3 |        0 |     0 |          0 |     0 |            0 |       0 |        0 |         0 |         0 |    0 |     ... |           0 |          0 |                       0 |    0 |    0 |    0 |     0 |      0 |        0 | 0   | 0 |
|      4 |        0 |     0 |          0 |     0 |            0 |       0 |        0 |         0 |         0 |    0 |     ... |           0 |          0 |                       0 |    0 |    0 |    0 |     0 |      0 |        1 | 0   | 0 |

Now you are ready to train your model!

## Choosing your classifier

Now that your data is clean and ready for training, you have to decide which algorithm to use for the job. 

Scikit-learn groups classification under Supervised Learning, and in that category you will find many ways to classify. [The variety](https://scikit-learn.org/stable/supervised_learning.html) is quite bewildering at first sight. The following methods all include classification techniques:

- Linear Models
- Support Vector Machines
- Stochastic Gradient Descent
- Nearest Neighbors
- Gaussian Processes
- Decision Trees
- Ensemble methods (voting Classifier)
- Multiclass and multioutput algorithms (multiclass and multilabel classification, multiclass-multioutput classification)

> You can also use [neural networks to classify data](https://scikit-learn.org/stable/modules/neural_networks_supervised.html#classification), but that is outside the scope of this lesson.

### What classifier to go with?

So, which classifier should you choose? Often, running through several and looking for a good result is a way to test. Scikit-learn offers a [side-by-side comparison](https://scikit-learn.org/stable/auto_examples/classification/plot_classifier_comparison.html) on a created dataset, comparing KNeighbors, SVC two ways, GaussianProcessClassifier, DecisionTreeClassifier, RandomForestClassifier, MLPClassifier, AdaBoostClassifier, GaussianNB and QuadraticDiscrinationAnalysis, showing the results visualized: 

![comparison of classifiers](images/comparison.png)
> Plots generated on Scikit-learn's documentation

> AutoML solves this problem neatly by running these comparisons in the cloud, allowing you to choose the best algorithm for your data. Try it [here](https://docs.microsoft.com/learn/modules/automate-model-selection-with-azure-automl/?WT.mc_id=academic-15963-cxa)

### A better approach

A better way than wildly guessing, however, is to follow the ideas on this downloadable [ML Cheat sheet](https://docs.microsoft.com/azure/machine-learning/algorithm-cheat-sheet?WT.mc_id=academic-15963-cxa). Here, we discover that, for our multiclass problem, we have some choices:

![cheatsheet for multiclass problems](images/cheatsheet.png)
> A section of Microsoft's Algorithm Cheat Sheet, detailing multiclass classification options

✅ Download this cheat sheet, print it out, and hang it on your wall!

### Reasoning

Let's see if we can reason our way through different approaches given the constraints we have:

- **Neural networks are too heavy**. Given our clean, but minimal dataset, and the fact that we are running training locally via notebooks, neural networks are too heavyweight for this task.
- **No two-class classifier**. We do not use a two-class classifier, so that rules out one-vs-all. 
- **Decision tree or logistic regression could work**. A decision tree might work, or logistic regression for multiclass data. 
- **Multiclass Boosted Decision Trees solve a different problem**. The multiclass boosted decision tree is most suitable for nonparametric tasks, e.g. tasks designed to build rankings, so it is not useful for us.

### Using Scikit-learn 

We will be using Scikit-learn to analyze our data. However, there are many ways to use logistic regression in Scikit-learn. Take a look at the [parameters to pass](https://scikit-learn.org/stable/modules/generated/sklearn.linear_model.LogisticRegression.html?highlight=logistic%20regressio#sklearn.linear_model.LogisticRegression).  

Essentially there are two important parameters `multi_class` and `solver`, that we need to specify, when we ask Scikit-learn to perform a logistic regression. The `multi_class` value applies a certain behavior. The value of the solver is what algorithm to use. Not all solvers can be paired with all `multi_class` values.

According to the docs, in the multiclass case, the training algorithm:

- **Uses the one-vs-rest (OvR) scheme**, if the `multi_class` option is set to `ovr`
- **Uses the cross-entropy loss**, if the `multi_class` option is set to `multinomial`. (Currently the `multinomial` option is supported only by the ‘lbfgs’, ‘sag’, ‘saga’ and ‘newton-cg’ solvers.)"

> 🎓 The 'scheme' here can either be 'ovr' (one-vs-rest) or 'multinomial'. Since logistic regression is really designed to support binary classification, these schemes allow it to better handle multiclass classification tasks. [source](https://machinelearningmastery.com/one-vs-rest-and-one-vs-one-for-multi-class-classification/)

> 🎓 The 'solver' is defined as "the algorithm to use in the optimization problem". [source](https://scikit-learn.org/stable/modules/generated/sklearn.linear_model.LogisticRegression.html?highlight=logistic%20regressio#sklearn.linear_model.LogisticRegression).

Scikit-learn offers this table to explain how solvers handle different challenges presented by different kinds of data structures:

![solvers](images/solvers.png)

## Exercise - split the data

We can focus on logistic regression for our first training trial since you recently learned about the latter in a previous lesson.
Split your data into training and testing groups by calling `train_test_split()`:

```python
X_train, X_test, y_train, y_test = train_test_split(cuisines_feature_df, cuisines_label_df, test_size=0.3)
```

## Exercise - apply logistic regression

Since you are using the multiclass case, you need to choose what _scheme_ to use and what _solver_ to set. Use LogisticRegression with a multiclass setting and the **liblinear** solver to train.

1. Create a logistic regression with multi_class set to `ovr` and the solver set to `liblinear`:

    ```python
    lr = LogisticRegression(multi_class='ovr',solver='liblinear')
    model = lr.fit(X_train, np.ravel(y_train))
    
    accuracy = model.score(X_test, y_test)
    print ("Accuracy is {}".format(accuracy))
    ```

    ✅ Try a different solver like `lbfgs`, which is often set as default

    > Note, use Pandas [`ravel`](https://pandas.pydata.org/pandas-docs/stable/reference/api/pandas.Series.ravel.html) function to flatten your data when needed.

    The accuracy is good at over **80%**!

1. You can see this model in action by testing one row of data (#50):

    ```python
    print(f'ingredients: {X_test.iloc[50][X_test.iloc[50]!=0].keys()}')
    print(f'cuisine: {y_test.iloc[50]}')
    ```

    The result is printed:

   ```output
   ingredients: Index(['cilantro', 'onion', 'pea', 'potato', 'tomato', 'vegetable_oil'], dtype='object')
   cuisine: indian
   ```

   ✅ Try a different row number and check the results

1. Digging deeper, you can check for the accuracy of this prediction:

    ```python
    test= X_test.iloc[50].values.reshape(-1, 1).T
    proba = model.predict_proba(test)
    classes = model.classes_
    resultdf = pd.DataFrame(data=proba, columns=classes)
    
    topPrediction = resultdf.T.sort_values(by=[0], ascending = [False])
    topPrediction.head()
    ```

    The result is printed - Indian cuisine is its best guess, with good probability:

    |          |        0 | 
    | -------: | -------: | 
    |   indian | 0.715851 |
    |  chinese | 0.229475 |
    | japanese | 0.029763 |
    |   korean | 0.017277 |
    |     thai | 0.007634 |

    ✅ Can you explain why the model is pretty sure this is an Indian cuisine?

1. Get more detail by printing a classification report, as you did in the regression lessons:

    ```python
    y_pred = model.predict(X_test)
    print(classification_report(y_test,y_pred))
    ```

    |              | precision | recall | f1-score | support |
    | ------------ | ------ | -------- | ------- | ---- |
    | chinese      | 0.73   | 0.71     | 0.72    | 229  |
    | indian       | 0.91   | 0.93     | 0.92    | 254  |
    | japanese     | 0.70   | 0.75     | 0.72    | 220  |
    | korean       | 0.86   | 0.76     | 0.81    | 242  |
    | thai         | 0.79   | 0.85     | 0.82    | 254  |
    | accuracy     | 0.80   | 1199     |         |      |
    | macro avg    | 0.80   | 0.80     | 0.80    | 1199 |
    | weighted avg | 0.80   | 0.80     | 0.80    | 1199 |

## 🚀Challenge

In this lesson, you used your cleaned data to build a machine learning model that can predict a national cuisine based on a series of ingredients. Take some time to read through the many options Scikit-learn provides to classify data. Dig deeper into the concept of 'solver' to understand what goes on behind the scenes.

## [Post-lecture quiz](https://jolly-sea-0a877260f.azurestaticapps.net/quiz/22/)

## Review & Self Study

Dig a little more into the math behind logistic regression in [this lesson](https://people.eecs.berkeley.edu/~russell/classes/cs194/f11/lectures/CS194%20Fall%202011%20Lecture%2006.pdf)
## Assignment 

[Study the solvers](assignment.md)<|MERGE_RESOLUTION|>--- conflicted
+++ resolved
@@ -15,11 +15,7 @@
 
     ```python
     import pandas as pd
-<<<<<<< HEAD
-    cuisines_df = pd.read_csv("../data/cleaned_cuisine.csv")
-=======
     cuisines_df = pd.read_csv("../../data/cleaned_cuisines.csv")
->>>>>>> 60526b02
     cuisines_df.head()
     ```
 
