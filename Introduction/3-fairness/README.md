--- conflicted
+++ resolved
@@ -47,14 +47,8 @@
 - Denigration 
 - Over- or under- representation 
 
-<<<<<<< HEAD
 Let’s take a look at the examples. 
 ### Allocation 
-=======
-Let’s take a look at the examples— 
- 
-#### Allocation 
->>>>>>> 88ddf166
 
 Consider a hypothetical system for screening loan applications. The system tends to pick white men as better candidates over other groups. As a result, loans are withheld from certain applicants. 
 
@@ -62,15 +56,10 @@
 
 ✅ Do a little research to find a real-world example of something like this
  
-<<<<<<< HEAD
 ### Quality of Service 
-=======
-#### Quality of service 
->>>>>>> 88ddf166
  
 Researchers found that several commercial gender classifiers had higher error rates around images of women with darker skin tones as opposed to images of men with lighter skin tones. [Reference](https://www.media.mit.edu/publications/gender-shades-intersectional-accuracy-disparities-in-commercial-gender-classification/) 
 
-<<<<<<< HEAD
 Another infamous example is a hand soap dispenser that could not seem to be able to sense people with dark skin. [Reference](https://gizmodo.com/why-cant-this-soap-dispenser-identify-dark-skin-1797931773)
 ### Stereotyping 
  
@@ -86,20 +75,6 @@
 [![AI: Ain't I a Woman?](https://img.youtube.com/vi/QxuyfWoVV98/0.jpg)](https://www.youtube.com/watch?v=QxuyfWoVV98 "AI, Ain't I a Woman?")
 > Video: AI, Ain't I a Woman - a performance showing the harm caused by racist denigration by AI
 ### Over- or under- representation 
-=======
-#### Stereotyping 
- 
-Stereotypical gender view was found in machine translation. When translating “he is a nurse and she is a doctor” into Turkish, a genderless language, which has one pronoun, “o” to convey a singular third person, then back into English yields the stereotypical and incorrect as “she is a nurse and he is a doctor”. 
-
-!["He's a nurse. She's a doctor." machine-translated in Turkish: "O bir hemşire. O bir doktor."](images/gender-bias-translate-en-tr.png) 
-!["O bir hemşire. O bir doktor." machine-translated in English: "She's a nurse. He's a doctor."](images/gender-bias-translate-tr-en.png)
-
-#### Denigration 
- 
-An image labeling technology infamously mislabeled images of dark-skinned people as gorillas. Mislabeling is harmful not just because the system made a mistake because it specifically applied a label that has a long history of being purposefully used to denigrate demean Black people. 
- 
-#### Over- or under- representation 
->>>>>>> 88ddf166
  
 Skewed image search results can be a good example of this harm. When searching images of professions with an equal or higher percentage of men than women, such as engineering, or CEO, watch for results that are more heavily skewed towards a given gender. 
  
@@ -109,7 +84,7 @@
 
 |                         | Allocation | Quality of service | Stereotyping | Denigration | Over- or under- representation |
 | ----------------------- | :--------: | :----------------: | :----------: | :---------: | :----------------------------: |
-| Automated hiring system | x          | x                  | x            |             | x                              |
+| Automated hiring system |     x      |         x          |      x       |             |               x                |
 | Machine translation     |            |                    |              |             |                                |
 | Photo labeling          |            |                    |              |             |                                |
 
@@ -120,8 +95,7 @@
 
 Inadequate data about a certain group of people can be the reason for unfairness. For example, image classifiers a have higher rate of error for images of dark-skinned people because darker skin tones were underrepresented in the data.  
 
-<<<<<<< HEAD
-Wrong assumptions made during development causes unfairness too. For example, a facial analysis system intended to predict who is going to commit a crime based on images of people’s faces can lead to damaging assumptions. This could lead to substantial harms for people who are misclassified.
+Wrong assumptions made during development cause unfairness too. For example, a facial analysis system intended to predict who is going to commit a crime based on images of people’s faces can lead to damaging assumptions. This could lead to substantial harms for people who are misclassified.
 ## Understand your models and build in fairness 
  
 Although many aspects of fairness are not captured in quantitative fairness metrics, and it is not possible to fully remove bias from a system to guarantee fairness, you are still responsible to detect and to mitigate fairness issues as much as possible. 
@@ -130,22 +104,10 @@
 
 Let’s use the loan selection example to isolate the case to figure out each factor's level of impact on the prediction.
 ## Assessment methods 
-=======
-Wrong assumptions made during the development cases unfairness too. For example, facial analysis system to predict who is going to commit a crime based on images of people’s faces. The assumption to make it believe this system is capable of doing this could lead substantial harms for people who are misclassified. 
- 
-### Understand your models and build fairness 
- 
-Although many aspects of fairness are not captured in quantitative fairness metrics, and it is not possible to fully remove bias from a system to guarantee fairness, you are still responsible to detect and to mitigate fairness issues as much as possible. 
-When you are working with machine learning models, it is important to understand your models with interpretability and assess and mitigate unfairness. 
-Let’s use the loan selection example to isolate the case to figure out each factors level of impact on the prediction.  
- 
-### Assessment methods 
->>>>>>> 88ddf166
  
 1. Identify harms (and benefits)  
 2. Identify the affected groups 
 3. Define fairness metrics 
-<<<<<<< HEAD
 ### Identify harms (and benefits) 
  
 What are the harms and benefits associated with lending? Think about false negatives and false positive scenarios: 
@@ -161,29 +123,6 @@
 You have identified harms and an affected group, in this case, delineated by gender. Now, use the quantified factors to disaggregate their metrics. For example, using the data below, you can see that women have the largest false positive rate and men have the smallest, and that the opposite is true for false negatives.
 
 ✅ In a future lesson on Clustering, you will see how to build this 'confusion matrix' in code
-=======
-
-#### Identify the harms (and benefits) 
- 
-What are the harms and benefits associated with lending? Think false negatives and false positive scenarios: 
-
-**False negatives** (reject, but Y=1) - when an applicant will be capable of repaying loan is rejected. This is an adverse event because the resources of the loans are withheld from qualified applicants. 
-
-**False positives** (accept, but Y=0) - when the applicant does get the loan but eventually defaults. As the result, the applicant will be sent to the debt collection agencies, and possibly affects their future loan applications. 
-Identify the affected groups 
-
-#### Identify the affected groups 
-
-The next step is to determine which groups are likely to be affected. 
-
-For example, in case of a credit card application, where you see women are receiving much lower credit limits compared with their spouses who shares assets, the affected groups can be defined by the gender identity. 
- 
-#### Define fairness metrics 
- 
-You have identified harms and affected groups, in this case, gender. Now, use the quantified factors to disaggregate metrics. 
-
-For example, when you have the data below, by examining this table, we see the women has the largest false positive rate and men has the smallest, and the opposite for false negatives. 
->>>>>>> 88ddf166
 
 |            | False positive rate | False negative rate | count |
 | ---------- | ------------------- | ------------------- | ----- |
@@ -196,11 +135,7 @@
 
 In this case, we have 3 groups and 2 metrics. When we are thinking about how our system affects the group of customers with their loan applicants, this may be sufficient, but when you want to define larger number of groups, you may want to distill this to smaller sets of summaries. To do that, you can add more metrics, such as the largest difference or smallest ratio of each false negative and false positive. 
  
-<<<<<<< HEAD
 ✅ Stop and Think: What other groups are likely to be affected for loan application? 
-=======
-✅ **Discussion**: What other groups are likely to be affected for loan application? 
->>>>>>> 88ddf166
  
 ## Mitigating unfairness 
  
@@ -211,11 +146,7 @@
 ### Fairlearn 
  
 [Fairlearn](https://fairlearn.github.io/) is an open-source Python package that allows you to assess your systems' fairness and mitigate unfairness.  
-<<<<<<< HEAD
 The tool helps you to assesses how a model's predictions affect different groups, enabling you to compare multiple models by using fairness and performance metrics, and supplying a set of algorithms to mitigate unfairness in binary classification and regression. 
-=======
-The tool may help you to assesses how a model's predictions affect different groups, enables comparing multiple models by using fairness and performance metrics, and supply a set of algorithms to mitigate unfairness in binary classification and regression. 
->>>>>>> 88ddf166
 
 - Learn how to use the different components by checking out the Fairlearn's [GitHub](https://github.com/fairlearn/fairlearn/)
 
@@ -223,18 +154,10 @@
 
 - Try some [sample notebooks](https://github.com/fairlearn/fairlearn/tree/master/notebooks). 
   
-<<<<<<< HEAD
 - Learn [how to enable fairness assessments](https://docs.microsoft.com/en-us/azure/machine-learning/how-to-machine-learning-fairness-aml?WT.mc_id=academic-15963-cxa
 - ) of machine learning models in Azure Machine Learning. 
   
 - Check out these [sample notebooks](https://github.com/Azure/MachineLearningNotebooks/tree/master/contrib/fairness) for more fairness assessment scenarios in Azure Machine Learning. 
-=======
-- Learn how to enable fairness assessment of machine learning models in [Azure Machine Learning](https://docs.microsoft.com/en-us/azure/machine-learning/how-to-machine-learning-fairness-aml). 
-  
-- See the [sample notebooks](https://github.com/Azure/MachineLearningNotebooks/tree/master/contrib/fairness) for more fairness assessment scenarios in Azure Machine Learning. 
-
-
->>>>>>> 88ddf166
 ## 🚀 Challenge 
  
 To avoid biases to be introduced in the first place, we should: 
@@ -244,10 +167,10 @@
 - develop better methods for detecting and correcting bias when it occurs 
 
 Think about real-life scenarios where unfairness is evident in model-building and usage. What else should we consider? 
+
 ## [Post-lecture quiz](https://jolly-sea-0a877260f.azurestaticapps.net/quiz/6/)
 ## Review & Self Study 
  
-<<<<<<< HEAD
 In this lesson, you have learned some basics of the concepts of fairness and unfairness in machine learning.  
  
 Watch this workshop to dive deeper into the topics: 
@@ -265,26 +188,6 @@
 [Fairlearn](https://fairlearn.org/)
 
 Read about Azure Machine Learning's tools to ensure fairness
-=======
-Watch this workshop to dive deeper into the topics:
-
-📺 **Fairness-related harms in AI systems: Examples, assessment, and mitigation** by Hanna Wallach and Miro Dudik
-
-[![Fairness-related harms in AI systems: Examples, assessment, and mitigation](https://img.youtube.com/vi/1RptHwfkx_k/0.jpg)](https://youtu.be/1RptHwfkx_k "Microsoft researchers Hanna Wallach and Miroslav Dudík will guide you through how AI systems can lead to a variety of fairness-related harms. ")
-> Video: Microsoft researchers Hanna Wallach and Miroslav Dudík will guide you through how AI systems can lead to a variety of fairness-related harms.
-
-📖 Also, read: 
-
-- [Responsible AI Resources](https://www.microsoft.com/en-us/ai/responsible-ai-resources?activetab=pivot1%3aprimaryr4) – Microsoft AI
-- [FATE: Fairness, Accountability, Transparency, and Ethics in AI](https://www.microsoft.com/en-us/research/theme/fate/) - Microsoft Research
-- [Fairlearn toolkit](https://fairlearn.org/)
-- Azure Machine Learning [Machine learning fairness](https://docs.microsoft.com/en-us/azure/machine-learning/concept-fairness-ml)  
-
-📺 Tech talk
-
-[![Eric Horvitz discusses Ethical AI](https://img.youtube.com/vi/tL7t2O5Iu8E/0.jpg)](https://youtu.be/tL7t2O5Iu8E "Eric Horvitz, Technical Fellow and Director of Microsoft Research Labs, talks about some of the benefits AI and machine learning are bringing and why it is essential for companies to establish ethical principles to make sure AI is properly governed.")
-> Video: Eric Horvitz, Technical Fellow and Director of Microsoft Research Labs, talks about some of the benefits AI and machine learning are bringing and why it is essential for companies to establish ethical principles to make sure AI is properly governed.
->>>>>>> 88ddf166
 
 - [Azure Machine Learning](https://docs.microsoft.com/en-us/azure/machine-learning/concept-fairness-ml?WT.mc_id=academic-15963-cxa) 
 
